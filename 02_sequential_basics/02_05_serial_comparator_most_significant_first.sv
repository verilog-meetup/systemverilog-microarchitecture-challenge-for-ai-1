--- conflicted
+++ resolved
@@ -1,8 +1,4 @@
 `include "../util.sv"
-<<<<<<< HEAD
-
-=======
->>>>>>> 06a216e6
 //----------------------------------------------------------------------------
 // Example
 //----------------------------------------------------------------------------
@@ -133,42 +129,26 @@
 
       @ (posedge clk);
 
-<<<<<<< HEAD
-      if ({scl_less, scl_eq, scl_greater} !== {seq_scl_less[i], seq_scl_eq[i], seq_scl_greater[i]}
-          || {scm_less, scm_eq, scm_greater} !== {seq_scm_less[i], seq_scm_eq[i], seq_scm_greater[i]})
+      if ({scl_less, scl_eq, scl_greater} !== {seq_scl_less[i], seq_scl_eq[i], seq_scl_greater[i]})
       begin
         $display("FAIL %s", `__FILE__);
         $display("++ INPUT    => {%s, %s, %s}",
                  `PD(i), `PB(a), `PB(b));
-        $display("++ TEST     => {%s, %s, %s} != {%s, %s, %s}",
-                 `PB(scl_less), `PB(scl_eq),
-                 `PB(scl_greater), `PB(seq_scl_less[i]),
-                 `PB(seq_scl_eq[i]), `PB(seq_scl_greater[i]));
-        $display("++ TEST     => {%s, %s, %s} != {%s, %s, %s}",
-                 `PB(scm_less), `PB(scm_eq),
-                 `PB(scm_greater), `PB(seq_scm_less[i]),
-                 `PB(seq_scm_eq[i]), `PB(seq_scm_greater[i]));
-=======
-      if ({scl_less, scl_eq, scl_greater} !== {seq_scl_less[i], seq_scl_eq[i], seq_scl_greater[i]})
+        $display("++ TEST     => {%s, %s, %s, %s, %s, %s}",
+                 `PB(scl_less), `PB(scl_eq), `PB(scl_greater),
+                 `PB(seq_scl_less[i]), `PB(seq_scl_eq[i]), `PB(seq_scl_greater[i]));
+      end
+
+      if ({scm_less, scm_eq, scm_greater} !== {seq_scm_less[i], seq_scm_eq[i], seq_scm_greater[i]})
       begin
+        $display("FAIL %s", `__FILE__);
         $display("++ INPUT    => {%s, %s, %s}",
                  `PD(i), `PB(a), `PB(b));
         $display("++ TEST     => {%s, %s, %s, %s, %s, %s}",
-                 `PB(scl_less), `PB(scl_eq), `PB(scl_greater),
-                 `PB(seq_scl_less), `PB(seq_scl_eq), `PB(seq_scl_greater));
->>>>>>> 06a216e6
+                 `PB(scm_less), `PB(scm_eq), `PB(scm_greater),
+                 `PB(seq_scm_less[i]), `PB(seq_scm_eq[i]), `PB(seq_scm_greater[i]));
         $fatal(1, "Test Failed");
       end
-
-      if ({scm_less, scm_eq, scm_greater} !== {seq_scm_less[i], seq_scm_eq[i], seq_scm_greater[i]})
-        begin
-          $display("++ INPUT    => {%s, %s, %s}",
-                   `PD(i), `PB(a), `PB(b));
-          $display("++ TEST     => {%s, %s, %s, %s, %s, %s}",
-                   `PB(scm_less), `PB(scm_eq), `PB(scm_greater),
-                   `PB(seq_scm_less), `PB(seq_scm_eq), `PB(seq_scm_greater));
-          $fatal(1, "Test Failed");
-        end
     end
 
     $display ("PASS %s", `__FILE__);
