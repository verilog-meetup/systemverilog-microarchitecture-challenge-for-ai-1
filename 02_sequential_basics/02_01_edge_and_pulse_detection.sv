`include "../util.sv"

//----------------------------------------------------------------------------
// Example
//----------------------------------------------------------------------------

module posedge_detector (input clk, rst, a, output detected);

  logic a_r;

  // Note:
  // The a_r flip-flop input value d propogates to the output q
  // only on the next clock cycle.

  always_ff @ (posedge clk)
    if (rst)
      a_r <= '0;
    else
      a_r <= a;

  assign detected = ~ a_r & a;

endmodule

//----------------------------------------------------------------------------
// Task
//----------------------------------------------------------------------------

module one_cycle_pulse_detector (input clk, rst, a, output detected);

  // Task:
  // Create an one cycle pulse (010) detector.
  //
  // Note:
  // See the testbench for the output format ($display task).


endmodule

//----------------------------------------------------------------------------
// Testbench
//----------------------------------------------------------------------------

`define KV(key, value)="name=",$sformatf(":%b", value)

module testbench;

  logic clk;

  initial
  begin
    clk = '0;

    forever
      # 500 clk = ~ clk;
  end

  logic rst;

  initial
  begin
    rst <= 'x;
    repeat (2) @ (posedge clk);
    rst <= '1;
    repeat (2) @ (posedge clk);
    rst <= '0;
  end

  logic a, pd_detected, ocpd_detected;

  posedge_detector         pd   (.detected (pd_detected),   .*);
  one_cycle_pulse_detector ocpd (.detected (ocpd_detected), .*);

  localparam n = 16;

  // Sequence of input values
  localparam [0 : n - 1] seq_a                = 16'b1001011011110001;

  // Expected sequence of correct output values
  localparam [0 : n - 1] seq_posedge          = 16'b1001010010000001;
  localparam [0 : n - 1] seq_one_cycle_pulse  = 16'b0100100000000000;

  initial
  begin
    @ (negedge rst);

    for (int i = 0; i < n; i ++)
    begin
      a <= seq_a [i];

      @ (posedge clk);

      // TODO: Why are we testing pd_detected at all? We should limit to
      // only testing the things the student is working upon.
      if (   pd_detected   !== seq_posedge         [i]
          || ocpd_detected !== seq_one_cycle_pulse [i])
      begin
        $display("FAIL %s", `__FILE__);
<<<<<<< HEAD
        $display("++ INPUT    => {%s, %s}",
                 `PB(seq_a), `PB(seq_one_cycle_pulse));
        // TODO: This isn't great. It basically only list the first
        // instance of i that failed. We should consider writing out
        // the results of all i's and then only printing out the "table"
        // of results in the event that there is a failure.
        $display("++ TEST     => {%s, %s, %s}",
                 `PD(i), `PB(ocpd_detected), `PB(seq_one_cycle_pulse[i]));
=======
        $display("++ INPUT    => {a:%b, i:%b, pd_detected:%b, seq_posedge[%i]:%b, ocpd_detected:%b, seq_one_cyle_plus[%i]:%b}",
                 a,
                 pd_detected, i, seq_posedge         [i],
                 ocpd_detected, i, seq_one_cycle_pulse [i]);
        if (pd_detected !== seq_posedge[i])
        // begin
        //   $display("++ FAILED => {pd_detected:%b, seq_posedge[%i]:%b}",
        //            pd_detected, i, seq_posedge[i],);
        // end
        // if (pd_detected !== seq_posedge[i])
        // begin
        //   $display("++ FAILED => {ocpd_detected:%b, seq_one_cyle_plus[%i]:%b}",
        //            ocpd_detected, i, seq_one_cycle_pulse[i]);
        // end
>>>>>>> 4ab4c12b
        $fatal(1, "Test Failed");
      end
    end

    $display ("PASS %s", `__FILE__);
    $finish;
  end

endmodule<|MERGE_RESOLUTION|>--- conflicted
+++ resolved
@@ -96,7 +96,6 @@
           || ocpd_detected !== seq_one_cycle_pulse [i])
       begin
         $display("FAIL %s", `__FILE__);
-<<<<<<< HEAD
         $display("++ INPUT    => {%s, %s}",
                  `PB(seq_a), `PB(seq_one_cycle_pulse));
         // TODO: This isn't great. It basically only list the first
@@ -105,22 +104,6 @@
         // of results in the event that there is a failure.
         $display("++ TEST     => {%s, %s, %s}",
                  `PD(i), `PB(ocpd_detected), `PB(seq_one_cycle_pulse[i]));
-=======
-        $display("++ INPUT    => {a:%b, i:%b, pd_detected:%b, seq_posedge[%i]:%b, ocpd_detected:%b, seq_one_cyle_plus[%i]:%b}",
-                 a,
-                 pd_detected, i, seq_posedge         [i],
-                 ocpd_detected, i, seq_one_cycle_pulse [i]);
-        if (pd_detected !== seq_posedge[i])
-        // begin
-        //   $display("++ FAILED => {pd_detected:%b, seq_posedge[%i]:%b}",
-        //            pd_detected, i, seq_posedge[i],);
-        // end
-        // if (pd_detected !== seq_posedge[i])
-        // begin
-        //   $display("++ FAILED => {ocpd_detected:%b, seq_one_cyle_plus[%i]:%b}",
-        //            ocpd_detected, i, seq_one_cycle_pulse[i]);
-        // end
->>>>>>> 4ab4c12b
         $fatal(1, "Test Failed");
       end
     end
