--- conflicted
+++ resolved
@@ -12,18 +12,13 @@
 echo ALL PROBLEMS > log.txt
 
 for %%f in (*.sv) do (
-<<<<<<< HEAD
+    rem C:\iverilog\bin\iverilog -g2005-sv %%f >> log.txt 2>&1
+    rem C:\iverilog\bin\vvp a.out >> log.txt 2>&1
+    rem C:\iverilog\gtkwave\bin\gtkwave dump.vcd
+
     iverilog -g2005-sv %%f >> log.txt 2>&1
     vvp a.out >> log.txt 2>&1
     rem gtkwave dump.vcd
-=======
-    rem C:\iverilog\bin\iverilog -g2005-sv %%f >> log.txt 2>&1
-    rem C:\iverilog\bin\vvp a.out >> log.txt 2>&1
-    rem C:\iverilog\gtkwave\bin\gtkwave dump.vcd
-    iverilog -g2005-sv %%f >> log.txt 2>&1
-    vvp a.out >> log.txt 2>&1
-
->>>>>>> bfcf7b04
 )
 
 del /q a.out
